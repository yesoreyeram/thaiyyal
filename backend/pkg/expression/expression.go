--- conflicted
+++ resolved
@@ -161,10 +161,6 @@
 	if num, ok := toFloat64(result); ok {
 		return num, nil
 	}
-<<<<<<< HEAD
-	
-	return 0, nil
-=======
 
 	// Check for boolean literals
 	if ref == "true" {
@@ -2291,5 +2287,4 @@
 	default:
 		return nil, fmt.Errorf("unknown date/time function: %s", name)
 	}
->>>>>>> a5971a4e
 }